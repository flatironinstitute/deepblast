--- conflicted
+++ resolved
@@ -29,10 +29,6 @@
                  embedding_dim=512,
                  epochs=32,
                  finetune=False,
-<<<<<<< HEAD
-                 gpus=None,
-=======
->>>>>>> d67d0727
                  layers=1,
                  dropout=0,
                  lm=None,
@@ -47,7 +43,9 @@
                  test_pairs=None,
                  train_pairs=None,
                  valid_pairs=None,
-                 visualization_fraction=1.0):
+                 visualization_fraction=1.0,
+                 device='gpu'
+      ):
         super(DeepBLAST, self).__init__()
         self.save_hyperparameters(ignore=['lm'])
         assert tokenizer is not None
@@ -71,7 +69,8 @@
         dropout = self.hparams.dropout
 
         self.aligner = NeedlemanWunschAligner(
-            n_input, n_units, n_embed, n_layers, gpus=gpus, dropout=dropout, lm=lm)
+            n_input, n_units, n_embed, n_layers, dropout=dropout, lm=lm,
+            device=device)
 
     def align(self, x, y):
         x_code = get_sequence(x, self.tokenizer)[0].to(self.device)
